--- conflicted
+++ resolved
@@ -2,12 +2,8 @@
 
 ## Version `v0.1.2`
 
-<<<<<<< HEAD
 * ![Feature][badge-feature] Implemented `replace` and `replace!` to safely mutate trees in arbitrary ways, and `empty!(node.children)` to remove all the children of a node. ([#22][github-22])
-=======
-* ![Feature][badge-feature] Implemented `replace` and `replace!` to safely mutate trees in arbitrary ways, and `empty!(node.children)` to remove all the children of a node
 * ![Bugfix][badge-bugfix] The `getproperty` and `setproperty!` methods no longer print unnecessary debug log. ([#19][github-19])
->>>>>>> 336628bb
 
 ## Version `v0.1.1`
 
@@ -19,11 +15,8 @@
 
 <!-- issue link definitions -->
 [github-16]: https://github.com/JuliaDocs/MarkdownAST.jl/pull/16
-<<<<<<< HEAD
+[github-19]: https://github.com/JuliaDocs/MarkdownAST.jl/pull/19
 [github-22]: https://github.com/JuliaDocs/MarkdownAST.jl/pull/22
-=======
-[github-19]: https://github.com/JuliaDocs/MarkdownAST.jl/pull/19
->>>>>>> 336628bb
 <!-- end of issue link definitions -->
 
 [markdownast]: https://github.com/JuliaDocs/MarkdownAST.jl
